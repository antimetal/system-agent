--- conflicted
+++ resolved
@@ -72,11 +72,7 @@
 ## Platform Limitations
 
 ### Platform Support
-<<<<<<< HEAD
-- **system-agent is designed only to run on linux, even though we are able to build on other platforms**
-=======
-- **system-agent is designed only to run on linux, even though we are able to build and perhaps even test on other platforms
->>>>>>> 15ce4e20
+- **system-agent is designed only to run on linux, even though we are able to build and perhaps even test on other platforms**
 
 ## Architecture Overview
 
