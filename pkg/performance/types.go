--- conflicted
+++ resolved
@@ -16,30 +16,27 @@
 type MetricType string
 
 const (
-	MetricTypeLoad    MetricType = "load"
-	MetricTypeMemory  MetricType = "memory"
-	MetricTypeCPU     MetricType = "cpu"
-	MetricTypeProcess MetricType = "process"
-	MetricTypeDisk    MetricType = "disk"
-	MetricTypeNetwork MetricType = "network"
-	MetricTypeTCP     MetricType = "tcp"
-	MetricTypeKernel  MetricType = "kernel"
-	MetricTypeSystem  MetricType = "system"
+	// Runtime System Statistics
+	MetricTypeLoad      MetricType = "load"
+	MetricTypeMemory    MetricType = "memory"
+	MetricTypeCPU       MetricType = "cpu"
+	MetricTypeProcess   MetricType = "process"
+	MetricTypeDisk      MetricType = "disk"
+	MetricTypeNetwork   MetricType = "network"
+	MetricTypeTCP       MetricType = "tcp"
+	MetricTypeKernel    MetricType = "kernel"
+	MetricTypeSystem    MetricType = "system"
+	MetricTypeNUMAStats MetricType = "numa_stats"
+	// Runtime Container Statistics
+	MetricTypeCgroupCPU     MetricType = "cgroup_cpu"
+	MetricTypeCgroupMemory  MetricType = "cgroup_memory"
+	MetricTypeCgroupIO      MetricType = "cgroup_io"      // Future
+	MetricTypeCgroupNetwork MetricType = "cgroup_network" // Future
 	// Hardware configuration collectors
 	MetricTypeCPUInfo     MetricType = "cpu_info"
 	MetricTypeMemoryInfo  MetricType = "memory_info"
 	MetricTypeDiskInfo    MetricType = "disk_info"
 	MetricTypeNetworkInfo MetricType = "network_info"
-<<<<<<< HEAD
-	MetricTypeNUMA        MetricType = "numa"
-	// Container resource collectors
-	MetricTypeCgroupCPU     MetricType = "cgroup_cpu"
-	MetricTypeCgroupMemory  MetricType = "cgroup_memory"
-	MetricTypeCgroupIO      MetricType = "cgroup_io"      // Future
-	MetricTypeCgroupNetwork MetricType = "cgroup_network" // Future
-=======
-	MetricTypeNUMAStats   MetricType = "numa_stats"
->>>>>>> eca39027
 )
 
 // CollectorStatus represents the operational status of a collector
@@ -353,6 +350,7 @@
 	return CollectionConfig{
 		Interval: time.Second,
 		EnabledCollectors: map[MetricType]bool{
+			// Runtime system resource collectors
 			MetricTypeLoad:    true,
 			MetricTypeMemory:  true,
 			MetricTypeCPU:     true,
@@ -362,19 +360,15 @@
 			MetricTypeTCP:     true,
 			MetricTypeSystem:  true,
 			MetricTypeKernel:  true,
+			// Runtime container resource collectors
+			MetricTypeCgroupCPU:    true,
+			MetricTypeCgroupMemory: true,
 			// Hardware configuration collectors
 			MetricTypeCPUInfo:     true,
 			MetricTypeMemoryInfo:  true,
 			MetricTypeDiskInfo:    true,
 			MetricTypeNetworkInfo: true,
-<<<<<<< HEAD
-			MetricTypeNUMA:        true,
-			// Container resource collectors
-			MetricTypeCgroupCPU:    true,
-			MetricTypeCgroupMemory: true,
-=======
 			MetricTypeNUMAStats:   true,
->>>>>>> eca39027
 		},
 		HostProcPath:   "/proc",
 		HostSysPath:    "/sys",
@@ -590,9 +584,6 @@
 	InterleaveHit uint64 // Interleaved memory successfully allocated here
 	LocalNode     uint64 // Memory allocated here while process was running here
 	OtherNode     uint64 // Memory allocated here while process was on other node
-<<<<<<< HEAD
-	// Distance to other nodes (lower is better, typically 10 for local, 20+ for remote)
-	Distances []int
 }
 
 // CgroupCPUStats represents CPU resource usage and throttling for a container
@@ -662,6 +653,4 @@
 	State     string // running, paused, stopped
 	StartedAt time.Time
 	Labels    map[string]string
-=======
->>>>>>> eca39027
 }