--- conflicted
+++ resolved
@@ -34,13 +34,7 @@
         # Build the full description using environment variables
         DESCRIPTION="GitHub Issue: $ISSUE_URL
         
-<<<<<<< HEAD
-        ${{ toJSON(github.event.issue.body) }}"
-        # Remove the JSON quotes that toJSON adds
-        DESCRIPTION="${DESCRIPTION:1:-1}"
-=======
         $ISSUE_BODY"
->>>>>>> 9f55fc56
         
         # Use jq to build the GraphQL query with proper JSON escaping
         QUERY=$(jq -n \
